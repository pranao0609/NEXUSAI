import React from 'react';
import {
  Routes,
  Route,
} from "react-router-dom";
import Homepage from './pages/Homepage';
import './App.css';
import Login from './components/login';

import AiAgentChatApp from './pages/ai-agent-chat-app';
import ProtectedRoute from './components/ProtectedRoute';
import Dashboard from './pages/dashboard';


function App() {
  return (
    <div className="App">
<<<<<<< HEAD
      <AiAgentChatApp />
      {/* <Routes>
=======
      
      <Routes>
>>>>>>> 65da0cd8
        <Route path="/" element={<Homepage />} />
        <Route path="/login" element={<Login />} />
        <Route path="/dashboard" element={<Dashboard />} />
        <Route path="/chat" element={<AiAgentChatApp />} />
      </Routes>
    </div>
  );
}

export default App;<|MERGE_RESOLUTION|>--- conflicted
+++ resolved
@@ -15,13 +15,8 @@
 function App() {
   return (
     <div className="App">
-<<<<<<< HEAD
-      <AiAgentChatApp />
-      {/* <Routes>
-=======
       
       <Routes>
->>>>>>> 65da0cd8
         <Route path="/" element={<Homepage />} />
         <Route path="/login" element={<Login />} />
         <Route path="/dashboard" element={<Dashboard />} />
