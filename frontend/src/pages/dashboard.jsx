import React, { useState, useEffect } from 'react';
import { useNavigate, Link } from 'react-router-dom';
import { 
  User, 
  Search, 
  Heart, 
  GraduationCap, 
  Cpu, 
  Settings, 
  Home, 
  Book,
  BarChart3,
  ChevronRight,
  Sparkles,
  Activity,
  Brain,
  Stethoscope,
  BookOpen,
  Wifi,
  DollarSign,
  Bell,
  Shield,
  Key,
  Mail,
  Phone,
  Globe,
  Moon,
  Sun,
  Eye,
  EyeOff,
  Save,
  Camera
} from 'lucide-react';
import Profile from '../components/profile';
import PricingModal from '../components/PricingModal';

// Settings Component
const SettingsPage = () => {
  const [activeSettingsTab, setActiveSettingsTab] = useState('profile');
  const [notifications, setNotifications] = useState({
    emailNotifications: true,
    pushNotifications: false,
    smsNotifications: true,
    marketingEmails: false
  });
  const [darkMode, setDarkMode] = useState(false);
  const [twoFactorEnabled, setTwoFactorEnabled] = useState(false);
  const [showApiKey, setShowApiKey] = useState(false);
  const [profile, setProfile] = useState({
    firstName: 'John',
    lastName: 'Doe',
    email: 'john.doe@example.com',
    phone: '+1 (555) 123-4567',
    company: 'Tech Corp',
    timezone: 'America/New_York'
  });

  const handleNotificationChange = (key) => {
    setNotifications(prev => ({
      ...prev,
      [key]: !prev[key]
    }));
  };

  const handleProfileChange = (key, value) => {
    setProfile(prev => ({
      ...prev,
      [key]: value
    }));
  };

  return (
    <div className="flex-1 p-8">
      <div className="max-w-7xl mx-auto">
        {/* Header */}
        <div className="mb-8">
          <div className="flex items-center space-x-3 mb-4">
            <div className="p-2 bg-gradient-to-r from-[#7FA0A8] to-[#6A8B94] rounded-lg">
              <Settings className="w-6 h-6 text-white" />
            </div>
            <h1 className="text-4xl font-bold text-gray-900">Settings</h1>
          </div>
          <p className="text-xl text-gray-600">
            Manage your account preferences and security settings
          </p>
        </div>

        {/* Settings Content */}
        <div className="grid lg:grid-cols-4 gap-8">
          {/* Settings Navigation */}
          <div className="lg:col-span-1">
            <div className="bg-white rounded-xl shadow-sm border border-gray-200 p-4 sticky top-6">
              <h3 className="text-lg font-semibold text-gray-900 mb-4">Settings</h3>
              <nav className="space-y-2">
                {[
                  { id: 'profile', name: 'Profile', icon: User },
                  { id: 'notifications', name: 'Notifications', icon: Bell },
                  { id: 'security', name: 'Security', icon: Shield },
                  { id: 'api', name: 'API Keys', icon: Key },
                
                ].map((item) => (
                  <button
                    key={item.id}
                    onClick={() => setActiveSettingsTab(item.id)}
                    className={`w-full flex items-center space-x-3 px-3 py-2 rounded-lg text-left transition-colors ${
                      activeSettingsTab === item.id
                        ? 'bg-[#7FA0A8] text-white'
                        : 'text-gray-700 hover:bg-gray-100'
                    }`}
                  >
                    <item.icon className="w-4 h-4" />
                    <span className="text-sm font-medium">{item.name}</span>
                  </button>
                ))}
              </nav>
            </div>
          </div>

          {/* Settings Content Area */}
          <div className="lg:col-span-3">
            <div className="bg-white rounded-xl shadow-sm border border-gray-200 p-6">
              
              {/* Profile Settings */}
              {activeSettingsTab === 'profile' && (
                <div>
                  <div className="flex items-center space-x-3 mb-6">
                    <User className="w-6 h-6 text-[#7FA0A8]" />
                    <h2 className="text-xl font-semibold text-gray-900">Profile Settings</h2>
                  </div>
                  
                  <div className="space-y-6">
                    {/* Profile Photo */}
                    <div className="flex items-center space-x-6">
                      <div className="w-20 h-20 bg-gradient-to-r from-[#7FA0A8] to-[#6A8B94] rounded-full flex items-center justify-center">
                        <User className="w-10 h-10 text-white" />
                      </div>
                      <div>
                        <button className="flex items-center space-x-2 px-4 py-2 bg-gray-100 hover:bg-gray-200 rounded-lg transition-colors">
                          <Camera className="w-4 h-4" />
                          <span className="text-sm font-medium">Change Photo</span>
                        </button>
                        <p className="text-xs text-gray-500 mt-1">JPG, PNG or GIF (max. 5MB)</p>
                      </div>
                    </div>

                    {/* Form Fields */}
                    <div className="grid md:grid-cols-2 gap-6">
                      <div>
                        <label className="block text-sm font-medium text-gray-700 mb-2">First Name</label>
                        <input
                          type="text"
                          value={profile.firstName}
                          onChange={(e) => handleProfileChange('firstName', e.target.value)}
                          className="w-full px-3 py-2 border border-gray-300 rounded-lg focus:ring-2 focus:ring-[#7FA0A8] focus:border-[#7FA0A8] transition-colors"
                        />
                      </div>
                      <div>
                        <label className="block text-sm font-medium text-gray-700 mb-2">Last Name</label>
                        <input
                          type="text"
                          value={profile.lastName}
                          onChange={(e) => handleProfileChange('lastName', e.target.value)}
                          className="w-full px-3 py-2 border border-gray-300 rounded-lg focus:ring-2 focus:ring-[#7FA0A8] focus:border-[#7FA0A8] transition-colors"
                        />
                      </div>
                      <div>
                        <label className="block text-sm font-medium text-gray-700 mb-2">Email</label>
                        <input
                          type="email"
                          value={profile.email}
                          onChange={(e) => handleProfileChange('email', e.target.value)}
                          className="w-full px-3 py-2 border border-gray-300 rounded-lg focus:ring-2 focus:ring-[#7FA0A8] focus:border-[#7FA0A8] transition-colors"
                        />
                      </div>
                      <div>
                        <label className="block text-sm font-medium text-gray-700 mb-2">Phone</label>
                        <input
                          type="tel"
                          value={profile.phone}
                          onChange={(e) => handleProfileChange('phone', e.target.value)}
                          className="w-full px-3 py-2 border border-gray-300 rounded-lg focus:ring-2 focus:ring-[#7FA0A8] focus:border-[#7FA0A8] transition-colors"
                        />
                      </div>
                      <div>
                        <label className="block text-sm font-medium text-gray-700 mb-2">Company</label>
                        <input
                          type="text"
                          value={profile.company}
                          onChange={(e) => handleProfileChange('company', e.target.value)}
                          className="w-full px-3 py-2 border border-gray-300 rounded-lg focus:ring-2 focus:ring-[#7FA0A8] focus:border-[#7FA0A8] transition-colors"
                        />
                      </div>
                      <div>
                        <label className="block text-sm font-medium text-gray-700 mb-2">Timezone</label>
                        <select
                          value={profile.timezone}
                          onChange={(e) => handleProfileChange('timezone', e.target.value)}
                          className="w-full px-3 py-2 border border-gray-300 rounded-lg focus:ring-2 focus:ring-[#7FA0A8] focus:border-[#7FA0A8] transition-colors"
                        >
                          <option value="America/New_York">Eastern Time</option>
                          <option value="America/Chicago">Central Time</option>
                          <option value="America/Denver">Mountain Time</option>
                          <option value="America/Los_Angeles">Pacific Time</option>
                          <option value="UTC">UTC</option>
                        </select>
                      </div>
                    </div>

                    <div className="flex justify-end">
                      <button className="flex items-center space-x-2 px-6 py-2 bg-gradient-to-r from-[#7FA0A8] to-[#6A8B94] text-white rounded-lg hover:from-[#6A8B94] hover:to-[#7FA0A8] transition-all duration-200">
                        <Save className="w-4 h-4" />
                        <span>Save Changes</span>
                      </button>
                    </div>
                  </div>
                </div>
              )}

              {/* Notifications Settings */}
              {activeSettingsTab === 'notifications' && (
                <div>
                  <div className="flex items-center space-x-3 mb-6">
                    <Bell className="w-6 h-6 text-[#7FA0A8]" />
                    <h2 className="text-xl font-semibold text-gray-900">Notification Preferences</h2>
                  </div>
                  
                  <div className="space-y-6">
                    {[
                      { key: 'emailNotifications', label: 'Email Notifications', description: 'Receive notifications via email', icon: Mail },
                      { key: 'pushNotifications', label: 'Push Notifications', description: 'Receive browser push notifications', icon: Bell },
                      { key: 'smsNotifications', label: 'SMS Notifications', description: 'Receive notifications via SMS', icon: Phone },
                      { key: 'marketingEmails', label: 'Marketing Emails', description: 'Receive promotional and marketing emails', icon: Mail }
                    ].map((item) => (
                      <div key={item.key} className="flex items-center justify-between p-4 border border-gray-200 rounded-lg">
                        <div className="flex items-center space-x-3">
                          <item.icon className="w-5 h-5 text-gray-400" />
                          <div>
                            <h3 className="text-sm font-medium text-gray-900">{item.label}</h3>
                            <p className="text-xs text-gray-500">{item.description}</p>
                          </div>
                        </div>
                        <button
                          onClick={() => handleNotificationChange(item.key)}
                          className={`relative inline-flex h-6 w-11 items-center rounded-full transition-colors ${
                            notifications[item.key] ? 'bg-[#7FA0A8]' : 'bg-gray-300'
                          }`}
                        >
                          <span
                            className={`inline-block h-4 w-4 transform rounded-full bg-white transition-transform ${
                              notifications[item.key] ? 'translate-x-6' : 'translate-x-1'
                            }`}
                          />
                        </button>
                      </div>
                    ))}
                  </div>
                </div>
              )}

              {/* Security Settings */}
              {activeSettingsTab === 'security' && (
                <div>
                  <div className="flex items-center space-x-3 mb-6">
                    <Shield className="w-6 h-6 text-[#7FA0A8]" />
                    <h2 className="text-xl font-semibold text-gray-900">Security Settings</h2>
                  </div>
                  
                  <div className="space-y-6">
                    {/* Two Factor Authentication */}
                    <div className="p-4 border border-gray-200 rounded-lg">
                      <div className="flex items-center justify-between mb-3">
                        <div>
                          <h3 className="text-sm font-medium text-gray-900">Two-Factor Authentication</h3>
                          <p className="text-xs text-gray-500">Add an extra layer of security to your account</p>
                        </div>
                        <button
                          onClick={() => setTwoFactorEnabled(!twoFactorEnabled)}
                          className={`px-4 py-2 rounded-lg text-sm font-medium transition-colors ${
                            twoFactorEnabled
                              ? 'bg-green-100 text-green-800 hover:bg-green-200'
                              : 'bg-gray-100 text-gray-700 hover:bg-gray-200'
                          }`}
                        >
                          {twoFactorEnabled ? 'Enabled' : 'Enable'}
                        </button>
                      </div>
                      {twoFactorEnabled && (
                        <div className="text-xs text-green-600">
                          ✓ Two-factor authentication is active
                        </div>
                      )}
                    </div>

                    {/* Change Password */}
                    <div className="p-4 border border-gray-200 rounded-lg">
                      <h3 className="text-sm font-medium text-gray-900 mb-3">Change Password</h3>
                      <div className="space-y-3">
                        <input
                          type="password"
                          placeholder="Current Password"
                          className="w-full px-3 py-2 border border-gray-300 rounded-lg focus:ring-2 focus:ring-[#7FA0A8] focus:border-[#7FA0A8] transition-colors"
                        />
                        <input
                          type="password"
                          placeholder="New Password"
                          className="w-full px-3 py-2 border border-gray-300 rounded-lg focus:ring-2 focus:ring-[#7FA0A8] focus:border-[#7FA0A8] transition-colors"
                        />
                        <input
                          type="password"
                          placeholder="Confirm New Password"
                          className="w-full px-3 py-2 border border-gray-300 rounded-lg focus:ring-2 focus:ring-[#7FA0A8] focus:border-[#7FA0A8] transition-colors"
                        />
                        <button className="px-4 py-2 bg-[#7FA0A8] text-white rounded-lg hover:bg-[#6A8B94] transition-colors text-sm font-medium">
                          Update Password
                        </button>
                      </div>
                    </div>
                  </div>
                </div>
              )}

              {/* API Keys Settings */}
              {activeSettingsTab === 'api' && (
                <div>
                  <div className="flex items-center space-x-3 mb-6">
                    <Key className="w-6 h-6 text-[#7FA0A8]" />
                    <h2 className="text-xl font-semibold text-gray-900">API Keys</h2>
                  </div>
                  
                  <div className="space-y-6">
                    <div className="p-4 border border-gray-200 rounded-lg">
                      <div className="flex items-center justify-between mb-3">
                        <div>
                          <h3 className="text-sm font-medium text-gray-900">Primary API Key</h3>
                          <p className="text-xs text-gray-500">Use this key to authenticate API requests</p>
                        </div>
                        <button
                          onClick={() => setShowApiKey(!showApiKey)}
                          className="p-2 hover:bg-gray-100 rounded-lg transition-colors"
                        >
                          {showApiKey ? <EyeOff className="w-4 h-4" /> : <Eye className="w-4 h-4" />}
                        </button>
                      </div>
                      <div className="bg-gray-900 rounded-lg p-3 mb-3">
                        <code className="text-green-400 text-sm">
                          {showApiKey ? 'sk-1234567890abcdef1234567890abcdef' : '••••••••••••••••••••••••••••••••'}
                        </code>
                      </div>
                      <div className="flex space-x-2">
                        <button className="px-3 py-1 bg-gray-100 hover:bg-gray-200 rounded text-xs font-medium transition-colors">
                          Copy Key
                        </button>
                        <button className="px-3 py-1 bg-red-100 hover:bg-red-200 text-red-700 rounded text-xs font-medium transition-colors">
                          Regenerate
                        </button>
                      </div>
                    </div>

                    <div className="bg-yellow-50 border border-yellow-200 rounded-lg p-4">
                      <div className="flex items-start space-x-3">
                        <Shield className="w-5 h-5 text-yellow-600 mt-0.5" />
                        <div>
                          <h4 className="text-sm font-semibold text-yellow-900 mb-1">API Key Security</h4>
                          <p className="text-sm text-yellow-800">
                            Keep your API key secure and never share it publicly. If compromised, regenerate immediately.
                          </p>
                        </div>
                      </div>
                    </div>
                  </div>
                </div>
              )}


            </div>
          </div>
        </div>
      </div>
    </div>
  );
};



// API References Component
const ApiReferences = () => {
  const [copiedCode, setCopiedCode] = useState('');
  const [activeTab, setActiveTab] = useState('authentication');

  const copyToClipboard = (text, id) => {
    navigator.clipboard.writeText(text);
    setCopiedCode(id);
    setTimeout(() => setCopiedCode(''), 2000);
  };

  const apiEndpoints = [
    {
      id: 'list-agents',
      method: 'GET',
      endpoint: '/api/v1/agents',
      description: 'Retrieve all AI agents for your account',
      response: `{
  "agents": [
    {
      "id": "agent_123",
      "name": "Customer Support Bot",
      "type": "conversational",
      "status": "active",
      "created_at": "2024-01-15T10:30:00Z"
    }
  ],
  "total": 25,
  "page": 1
}`
    },
    {
      id: 'create-agent',
      method: 'POST',
      endpoint: '/api/v1/agents',
      description: 'Create a new AI agent',
      response: `{
  "id": "agent_456",
  "name": "New Agent",
  "type": "conversational",
  "status": "active",
  "created_at": "2024-01-20T14:22:00Z"
}`
    }
  ];

  const codeExamples = {
    javascript: {
      authentication: `// Initialize the API client
const apiKey = 'your_api_key_here';
const baseURL = 'https://api.multiagent.com';

const headers = {
  'Authorization': \`Bearer \${apiKey}\`,
  'Content-Type': 'application/json'
};`,
      listAgents: `// Get all agents
fetch('\${baseURL}/api/v1/agents', {
  method: 'GET',
  headers: headers
})
.then(response => response.json())
.then(data => console.log(data))
.catch(error => console.error('Error:', error));`
    },
    python: {
      authentication: `import requests

# Initialize the API client
api_key = "your_api_key_here"
base_url = "https://api.multiagent.com"

headers = {
    "Authorization": f"Bearer {api_key}",
    "Content-Type": "application/json"
}`,
      listAgents: `# Get all agents
response = requests.get(f"{base_url}/api/v1/agents", headers=headers)
agents = response.json()
print(agents)`
    }
  };

  const [selectedLanguage, setSelectedLanguage] = useState('javascript');

  return (
    <div className="flex-1 p-8">
      <div className="max-w-7xl mx-auto">
        {/* Header */}
        <div className="mb-8">
          <div className="flex items-center space-x-3 mb-4">
            <div className="p-2 bg-gradient-to-r from-[#7FA0A8] to-[#6A8B94] rounded-lg">
              <Book className="w-6 h-6 text-white" />
            </div>
            <h1 className="text-4xl font-bold text-gray-900">API References</h1>
          </div>
          <p className="text-xl text-gray-600">
            Complete documentation for integrating with our Multi-AI Agent platform
          </p>
        </div>

        {/* Quick Start Cards */}
        <div className="grid md:grid-cols-3 gap-6 mb-8">
          <div className="bg-white rounded-xl p-6 shadow-sm border border-gray-200 hover:shadow-md transition-shadow">
            <div className="flex items-center space-x-3 mb-4">
              <Settings className="w-8 h-8 text-[#7FA0A8]" />
              <h3 className="text-lg font-semibold text-gray-900">Authentication</h3>
            </div>
            <p className="text-gray-600 text-sm">
              Get started with API key authentication and secure access to your agents.
            </p>
          </div>
          
          <div className="bg-white rounded-xl p-6 shadow-sm border border-gray-200 hover:shadow-md transition-shadow">
            <div className="flex items-center space-x-3 mb-4">
              <Sparkles className="w-8 h-8 text-[#7FA0A8]" />
              <h3 className="text-lg font-semibold text-gray-900">Quick Start</h3>
            </div>
            <p className="text-gray-600 text-sm">
              Make your first API call in minutes with our simple getting started guide.
            </p>
          </div>
          
          <div className="bg-white rounded-xl p-6 shadow-sm border border-gray-200 hover:shadow-md transition-shadow">
            <div className="flex items-center space-x-3 mb-4">
              <Activity className="w-8 h-8 text-[#7FA0A8]" />
              <h3 className="text-lg font-semibold text-gray-900">Rate Limits</h3>
            </div>
            <p className="text-gray-600 text-sm">
              Understand API limits: 1000 requests/hour for free tier, unlimited for Enterprise.
            </p>
          </div>
        </div>

        {/* Main Content */}
        <div className="grid lg:grid-cols-3 gap-8">
          {/* Navigation Tabs */}
          <div className="lg:col-span-1 space-y-4">
            <div className="bg-white rounded-xl shadow-sm border border-gray-200 p-4 sticky top-6">
              <h3 className="text-lg font-semibold text-gray-900 mb-4">Navigation</h3>
              <nav className="space-y-2">
                {[
                  { id: 'authentication', name: 'Authentication', icon: Settings },
                  { id: 'endpoints', name: 'API Endpoints', icon: Activity },
                  { id: 'examples', name: 'Code Examples', icon: Book },
                  { id: 'sdks', name: 'SDKs & Libraries', icon: BookOpen }
                ].map((item) => (
                  <button
                    key={item.id}
                    onClick={() => setActiveTab(item.id)}
                    className={`w-full flex items-center space-x-3 px-3 py-2 rounded-lg text-left transition-colors ${
                      activeTab === item.id
                        ? 'bg-[#7FA0A8] text-white'
                        : 'text-gray-700 hover:bg-gray-100'
                    }`}
                  >
                    <item.icon className="w-4 h-4" />
                    <span className="text-sm font-medium">{item.name}</span>
                  </button>
                ))}
              </nav>
            </div>

            {/* Pricing Box */}
            <div className="bg-white rounded-xl shadow-sm border border-gray-200 p-4">
              <div className="flex items-center space-x-3 mb-4">
                <div className="p-2 bg-gradient-to-r from-green-500 to-emerald-400 rounded-lg">
                  <DollarSign className="w-4 h-4 text-white" />
                </div>
                <h3 className="text-lg font-semibold text-gray-900">API Pricing</h3>
              </div>
              
              <div className="space-y-3">
                <div className="flex justify-between items-center py-2 border-b border-gray-100">
                  <span className="text-sm text-gray-600">Free Tier</span>
                  <span className="text-sm font-semibold text-gray-900">1K req/hour</span>
                </div>
                <div className="flex justify-between items-center py-2 border-b border-gray-100">
                  <span className="text-sm text-gray-600">Pro Plan</span>
                  <span className="text-sm font-semibold text-[#7FA0A8]">$0.002/req</span>
                </div>
                <div className="flex justify-between items-center py-2 border-b border-gray-100">
                  <span className="text-sm text-gray-600">Enterprise</span>
                  <span className="text-sm font-semibold text-purple-600">Custom</span>
                </div>
              </div>
              
              <button className="w-full mt-4 bg-gradient-to-r from-[#7FA0A8] to-[#6A8B94] text-white px-3 py-2 rounded-lg text-sm font-medium hover:from-[#6A8B94] hover:to-[#7FA0A8] transition-all duration-200">
                View Full Pricing
              </button>
            </div>
          </div>

          {/* Content Area */}
          <div className="lg:col-span-2">
            <div className="bg-white rounded-xl shadow-sm border border-gray-200 p-6">
              
              {/* Authentication Tab */}
              {activeTab === 'authentication' && (
                <div>
                  <div className="flex items-center space-x-3 mb-6">
                    <Settings className="w-6 h-6 text-[#7FA0A8]" />
                    <h2 className="text-xl font-semibold text-gray-900">Authentication</h2>
                  </div>
                  
                  <div className="space-y-6">
                    <div>
                      <h3 className="text-lg font-medium text-gray-900 mb-3">API Key Authentication</h3>
                      <p className="text-gray-600 mb-4">
                        All API requests require authentication using your API key. Include your API key in the Authorization header:
                      </p>
                      
                      <div className="bg-gray-900 rounded-lg p-4 relative">
                        <button
                          onClick={() => copyToClipboard('Authorization: Bearer your_api_key_here', 'auth-header')}
                          className="absolute top-3 right-3 p-2 hover:bg-gray-700 rounded transition-colors"
                        >
                          {copiedCode === 'auth-header' ? (
                            <span className="text-green-400 text-xs">Copied!</span>
                          ) : (
                            <span className="text-gray-400 text-xs">Copy</span>
                          )}
                        </button>
                        <code className="text-green-400 text-sm">
                          Authorization: Bearer your_api_key_here
                        </code>
                      </div>
                    </div>

                    <div className="bg-blue-50 border border-blue-200 rounded-lg p-4">
                      <div className="flex items-start space-x-3">
                        <Settings className="w-5 h-5 text-blue-600 mt-0.5" />
                        <div>
                          <h4 className="text-sm font-semibold text-blue-900 mb-1">Getting Your API Key</h4>
                          <p className="text-sm text-blue-800">
                            You can find your API key in your dashboard under Profile → API Settings. 
                            Keep your API key secure and never expose it in client-side code.
                          </p>
                        </div>
                      </div>
                    </div>
                  </div>
                </div>
              )}

              {/* API Endpoints Tab */}
              {activeTab === 'endpoints' && (
                <div>
                  <div className="flex items-center space-x-3 mb-6">
                    <Activity className="w-6 h-6 text-[#7FA0A8]" />
                    <h2 className="text-xl font-semibold text-gray-900">API Endpoints</h2>
                  </div>
                  
                  <div className="space-y-6">
                    {apiEndpoints.map((endpoint) => (
                      <div key={endpoint.id} className="border border-gray-200 rounded-lg p-5">
                        <div className="flex items-center space-x-3 mb-3">
                          <span className={`px-2 py-1 rounded text-xs font-semibold ${
                            endpoint.method === 'GET' ? 'bg-green-100 text-green-800' :
                            endpoint.method === 'POST' ? 'bg-blue-100 text-blue-800' :
                            'bg-gray-100 text-gray-800'
                          }`}>
                            {endpoint.method}
                          </span>
                          <code className="text-sm font-mono text-gray-900">{endpoint.endpoint}</code>
                        </div>
                        
                        <p className="text-gray-600 mb-4">{endpoint.description}</p>
                        
                        <div>
                          <h4 className="text-sm font-semibold text-gray-900 mb-2">Response Example</h4>
                          <div className="bg-gray-900 rounded-lg p-4">
                            <pre className="text-green-400 text-xs overflow-x-auto">
                              {endpoint.response}
                            </pre>
                          </div>
                        </div>
                      </div>
                    ))}
                  </div>
                </div>
              )}

              {/* Code Examples Tab */}
              {activeTab === 'examples' && (
                <div>
                  <div className="flex items-center space-x-3 mb-6">
                    <Book className="w-6 h-6 text-[#7FA0A8]" />
                    <h2 className="text-xl font-semibold text-gray-900">Code Examples</h2>
                  </div>
                  
                  <div className="space-y-6">
                    {/* Language Selector */}
                    <div className="flex space-x-2">
                      {Object.keys(codeExamples).map((lang) => (
                        <button
                          key={lang}
                          onClick={() => setSelectedLanguage(lang)}
                          className={`px-4 py-2 rounded-lg text-sm font-medium transition-colors ${
                            selectedLanguage === lang
                              ? 'bg-[#7FA0A8] text-white'
                              : 'bg-gray-100 text-gray-700 hover:bg-gray-200'
                          }`}
                        >
                          {lang.charAt(0).toUpperCase() + lang.slice(1)}
                        </button>
                      ))}
                    </div>
                    
                    {/* Code Examples */}
                    {Object.entries(codeExamples[selectedLanguage]).map(([key, code]) => (
                      <div key={key}>
                        <h3 className="text-lg font-medium text-gray-900 mb-3 capitalize">
                          {key.replace(/([A-Z])/g, ' $1').trim()}
                        </h3>
                        <div className="bg-gray-900 rounded-lg p-4">
                          <pre className="text-green-400 text-sm overflow-x-auto">
                            {code}
                          </pre>
                        </div>
                      </div>
                    ))}
                  </div>
                </div>
              )}

              {/* SDKs Tab */}
              {activeTab === 'sdks' && (
                <div>
                  <div className="flex items-center space-x-3 mb-6">
                    <BookOpen className="w-6 h-6 text-[#7FA0A8]" />
                    <h2 className="text-xl font-semibold text-gray-900">SDKs & Libraries</h2>
                  </div>
                  
                  <div className="grid md:grid-cols-2 gap-6">
                    {[
                      {
                        name: 'JavaScript SDK',
                        description: 'Official JavaScript/Node.js SDK for easy integration',
                        install: 'npm install @multiagent/sdk'
                      },
                      {
                        name: 'Python SDK',
                        description: 'Official Python SDK with async support',
                        install: 'pip install multiagent-sdk'
                      }
                    ].map((sdk, idx) => (
                      <div key={idx} className="border border-gray-200 rounded-lg p-5">
                        <h3 className="text-lg font-semibold text-gray-900 mb-2">{sdk.name}</h3>
                        <p className="text-gray-600 mb-4">{sdk.description}</p>
                        
                        <div className="bg-gray-900 rounded-lg p-3">
                          <code className="text-green-400 text-sm">{sdk.install}</code>
                        </div>
                      </div>
                    ))}
                  </div>
                </div>
              )}

            </div>
          </div>
        </div>
      </div>
    </div>
  );
};

const Dashboard = () => {
  const [isProfileOpen, setIsProfileOpen] = useState(false);
  const [isPricingOpen, setIsPricingOpen] = useState(false);
<<<<<<< HEAD
  const [userData, setUserData] = useState(null);
  const navigate = useNavigate();

  useEffect(() => {
    const fetchUserData = async () => {
      const localUserData = localStorage.getItem('user');
      if (localUserData) {
        setUserData(JSON.parse(localUserData));
        return;
      }

      try {
        const API_BASE_URL = import.meta.env.VITE_API_BASE_URL;
        const response = await axios.get(`${API_BASE_URL}/auth/me`, { withCredentials: true });
        localStorage.setItem('user', JSON.stringify(response.data));
        setUserData(response.data);
      } catch (error) {
        console.error('Failed to fetch user data, redirecting to login.');
        navigate('/login');
      }
    };

    fetchUserData();
  }, [navigate]);
=======
  const [currentView, setCurrentView] = useState('dashboard');
>>>>>>> 95e55c06

  // Agent data
  const agents = [
    {
      id: 1,
      name: 'Research Agent',
      description: 'Advanced AI for research and data analysis with deep learning capabilities',
      icon: Search,
      color: 'from-blue-500 to-cyan-400',
      bgColor: 'bg-blue-50',
      status: 'Active',
      tasks: 142,
      efficiency: '97%'
    },
    {
      id: 2,
      name: 'Medical Agent',
      description: 'Healthcare AI assistant for medical diagnosis and patient care',
      icon: Stethoscope,
      color: 'from-green-500 to-emerald-400',
      bgColor: 'bg-green-50',
      status: 'Active',
      tasks: 89,
      efficiency: '94%'
    },
    {
      id: 3,
      name: 'Education Agent',
      description: 'Intelligent tutoring system for personalized learning experiences',
      icon: BookOpen,
      color: 'from-purple-500 to-pink-400',
      bgColor: 'bg-purple-50',
      status: 'Active',
      tasks: 67,
      efficiency: '96%'
    },
    {
      id: 4,
      name: 'IoT Agent',
      description: 'Smart device management and automation for connected ecosystems',
      icon: Wifi,
      color: 'from-orange-500 to-red-400',
      bgColor: 'bg-orange-50',
      status: 'Active',
      tasks: 234,
      efficiency: '99%'
    }
  ];

  const handleProfileClick = () => {
    setIsProfileOpen(true);
  };

  const handleCloseProfile = () => {
    setIsProfileOpen(false);
  };

  const handleUpgradeClick = () => {
    setIsPricingOpen(true);
  };

  const handleClosePricing = () => {
    setIsPricingOpen(false);
  };

  return (
    <div className="min-h-screen bg-gray-50 flex">
      {/* Sidebar */}
      <div className="w-64 bg-gradient-to-b from-gray-900 to-gray-800 text-white shadow-2xl sticky top-0 h-screen relative">

        {/* Profile Section */}
        <div className="p-6 border-b border-gray-700">
          <button
            onClick={handleProfileClick}
            className="w-full flex items-center space-x-3 p-3 rounded-xl bg-white/10 hover:bg-white/20 transition-all duration-300 group"
          >
            <div className="w-12 h-12 bg-gradient-to-r from-[#7FA0A8] to-[#6A8B94] rounded-full flex items-center justify-center group-hover:scale-110 transition-transform duration-300">
              <User className="w-6 h-6 text-white" />
            </div>
            <div className="flex-1 text-left">
              <h3 className="font-semibold text-white">{userData ? userData.name : 'Guest'}</h3>
              <p className="text-sm text-gray-300">{userData ? userData.subscription_plan || 'Free User' : '...'}</p>
            </div>
            <ChevronRight className="w-5 h-5 text-gray-400 group-hover:text-white transition-colors" />
          </button>
        </div>

        {/* Navigation Menu */}
        <nav className="mt-6 px-4">
          <div className="space-y-2">
            <button 
              onClick={() => setCurrentView('dashboard')}
              className={`w-full flex items-center space-x-3 px-4 py-3 rounded-lg transition-all duration-200 ${
                currentView === 'dashboard' 
                  ? 'bg-[#7FA0A8] text-white shadow-lg' 
                  : 'text-gray-300 hover:bg-white/10 hover:text-white'
              }`}
            >
              <Home className="w-5 h-5" />
              <span className="font-medium">Dashboard</span>
            </button>
            
            <button 
              onClick={() => setCurrentView('api-references')}
              className={`w-full flex items-center space-x-3 px-4 py-3 rounded-lg transition-all duration-200 ${
                currentView === 'api-references' 
                  ? 'bg-[#7FA0A8] text-white shadow-lg' 
                  : 'text-gray-300 hover:bg-white/10 hover:text-white'
              }`}
            >
              <BarChart3 className="w-5 h-5" />
              <span className="font-medium">API References</span>
            </button>
            
            <button 
              onClick={() => setCurrentView('settings')}
              className={`w-full flex items-center space-x-3 px-4 py-3 rounded-lg transition-all duration-200 ${
                currentView === 'settings' 
                  ? 'bg-[#7FA0A8] text-white shadow-lg' 
                  : 'text-gray-300 hover:bg-white/10 hover:text-white'
              }`}
            >
              <Settings className="w-5 h-5" />
              <span className="font-medium">Settings</span>
            </button>
          </div>
        </nav>

        {/* Bottom Section */}
        <div className="absolute bottom-6 left-6 right-6 w-[200px]">
          <button 
            onClick={handleUpgradeClick}
            className="w-full bg-gradient-to-r from-[#7FA0A8] to-[#6A8B94] rounded-lg p-3 hover:from-[#6A8B94] hover:to-[#7FA0A8] transition-all duration-300"
          >
            <div className="flex items-center space-x-2">
              <Sparkles className="w-5 h-5 text-white" />
              <div>
                <h4 className="text-white font-medium text-sm">Upgrade Pro</h4>
                <p className="text-white/80 text-xs">Unlock premium features</p>
              </div>
            </div>
          </button>
        </div>
      </div>

<<<<<<< HEAD
      {/* Main Content */}
      <div className="flex-1 p-8">
        {/* Header */}
        <div className="mb-8">
          <h1 className="text-4xl font-bold text-gray-900 mb-2">
            Welcome back, <span className="text-[#7FA0A8]">{userData ? userData.name : 'Guest'}</span>! 👋
          </h1>
          <p className="text-xl text-gray-600">
            Manage your AI agents and monitor their performance
          </p>
        </div>

        {/* Agent Cards Grid */}
        <div className="grid grid-cols-1 md:grid-cols-2 lg:grid-cols-2 xl:grid-cols-4 gap-6">
          {agents.map((agent) => (
            <Link to="/chat" key={agent.id} className="group relative bg-white rounded-2xl shadow-lg hover:shadow-2xl transition-all duration-300 overflow-hidden border border-gray-100 hover:border-gray-200">
              {/* Background Gradient */}
              <div className={`absolute inset-0 bg-gradient-to-r ${agent.color} opacity-0 group-hover:opacity-5 transition-opacity duration-300`} />
              
              {/* Card Content */}
              <div className="relative p-6">
                {/* Icon and Status */}
                <div className="flex items-center justify-between mb-4">
                  <div className={`w-14 h-14 rounded-2xl ${agent.bgColor} flex items-center justify-center group-hover:scale-110 transition-transform duration-300`}>
                    <agent.icon className={`w-7 h-7 bg-gradient-to-r ${agent.color} bg-clip-text text-transparent`} />
=======
      {/* Main Content - Conditional Rendering */}
      {currentView === 'dashboard' && (
        <div className="flex-1 p-8">
          {/* Header */}
          <div className="mb-8">
            <h1 className="text-4xl font-bold text-gray-900 mb-2">
              Welcome back, <span className="text-[#7FA0A8]">John</span>! 👋
            </h1>
            <p className="text-xl text-gray-600">
              Manage your AI agents and monitor their performance
            </p>
          </div>

          {/* Agent Cards Grid */}
          <div className="grid grid-cols-1 md:grid-cols-2 lg:grid-cols-2 xl:grid-cols-4 gap-6">
            {agents.map((agent) => (
              <div
                key={agent.id}
                className="group relative bg-white rounded-2xl shadow-lg hover:shadow-2xl transition-all duration-300 overflow-hidden border border-gray-100 hover:border-gray-200"
              >
                {/* Background Gradient */}
                <div className={`absolute inset-0 bg-gradient-to-r ${agent.color} opacity-0 group-hover:opacity-5 transition-opacity duration-300`} />
                
                {/* Card Content */}
                <div className="relative p-6">
                  {/* Icon and Status */}
                  <div className="flex items-center justify-between mb-4">
                    <div className={`w-14 h-14 rounded-2xl ${agent.bgColor} flex items-center justify-center group-hover:scale-110 transition-transform duration-300`}>
                      <agent.icon className={`w-7 h-7 bg-gradient-to-r ${agent.color} bg-clip-text text-transparent`} />
                    </div>
                    <div className="flex items-center space-x-1">
                      <div className="w-2 h-2 bg-green-400 rounded-full animate-pulse" />
                      <span className="text-sm font-medium text-green-600">{agent.status}</span>
                    </div>
>>>>>>> 95e55c06
                  </div>

                  {/* Agent Name */}
                  <h3 className="text-xl font-bold text-gray-900 mb-2 group-hover:text-[#7FA0A8] transition-colors duration-300">
                    {agent.name}
                  </h3>

                  {/* Description */}
                  <p className="text-gray-600 text-sm mb-4 line-clamp-2 leading-relaxed">
                    {agent.description}
                  </p>

                  {/* Stats */}
                  <div className="flex justify-between items-center mt-6 pt-4 border-t border-gray-100">
                    <div className="text-center">
                      <p className="text-2xl font-bold text-gray-900">{agent.tasks}</p>
                      <p className="text-xs text-gray-500">Tasks</p>
                    </div>
                    <div className="text-center">
                      <p className="text-2xl font-bold text-[#7FA0A8]">{agent.efficiency}</p>
                      <p className="text-xs text-gray-500">Efficiency</p>
                    </div>
                    <button className="p-2 rounded-lg bg-gray-50 hover:bg-[#7FA0A8] hover:text-white transition-all duration-200 group">
                      <Activity className="w-4 h-4" />
                    </button>
                  </div>

                  {/* Hover Effect Button */}
                  <button className="absolute inset-0 w-full h-full bg-transparent group-hover:bg-black/5 transition-all duration-300 rounded-2xl" />
                </div>

                {/* Animated Border */}
                <div className="absolute inset-0 rounded-2xl border-2 border-transparent group-hover:border-[#7FA0A8] transition-all duration-300 opacity-0 group-hover:opacity-100" />
              </div>
            ))}
          </div>

<<<<<<< HEAD
              {/* Animated Border */}
              <div className="absolute inset-0 rounded-2xl border-2 border-transparent group-hover:border-[#7FA0A8] transition-all duration-300 opacity-0 group-hover:opacity-100" />
            </Link>
          ))}
        </div>

        {/* Quick Stats Section */}
        <div className="mt-8 grid grid-cols-1 md:grid-cols-3 gap-6">
          <div className="bg-white rounded-2xl p-6 shadow-lg border border-gray-100">
            <div className="flex items-center justify-between">
              <div>
                <h4 className="text-lg font-semibold text-gray-900">Total Agents</h4>
                <p className="text-3xl font-bold text-[#7FA0A8] mt-2">4</p>
=======
          {/* Quick Stats Section */}
          <div className="mt-8 grid grid-cols-1 md:grid-cols-3 gap-6">
            <div className="bg-white rounded-2xl p-6 shadow-lg border border-gray-100">
              <div className="flex items-center justify-between">
                <div>
                  <h4 className="text-lg font-semibold text-gray-900">Total Agents</h4>
                  <p className="text-3xl font-bold text-[#7FA0A8] mt-2">4</p>
                </div>
                <Brain className="w-12 h-12 text-[#7FA0A8] opacity-20" />
>>>>>>> 95e55c06
              </div>
            </div>

            <div className="bg-white rounded-2xl p-6 shadow-lg border border-gray-100">
              <div className="flex items-center justify-between">
                <div>
                  <h4 className="text-lg font-semibold text-gray-900">Active Tasks</h4>
                  <p className="text-3xl font-bold text-green-500 mt-2">532</p>
                </div>
                <Activity className="w-12 h-12 text-green-500 opacity-20" />
              </div>
            </div>

            <div className="bg-white rounded-2xl p-6 shadow-lg border border-gray-100">
              <div className="flex items-center justify-between">
                <div>
                  <h4 className="text-lg font-semibold text-gray-900">Avg Efficiency</h4>
                  <p className="text-3xl font-bold text-purple-500 mt-2">96.5%</p>
                </div>
                <Sparkles className="w-12 h-12 text-purple-500 opacity-20" />
              </div>
            </div>
          </div>
        </div>
      )}

      {currentView === 'api-references' && <ApiReferences />}

{currentView === 'settings' && <SettingsPage />}

      {/* Profile Modal */}
      <Profile isOpen={isProfileOpen} onClose={handleCloseProfile} userData={userData} />
      
      {/* Pricing Modal */}
      <PricingModal isOpen={isPricingOpen} onClose={handleClosePricing} />
    </div>
  );
};

export default Dashboard;<|MERGE_RESOLUTION|>--- conflicted
+++ resolved
@@ -1,5 +1,6 @@
 import React, { useState, useEffect } from 'react';
 import { useNavigate, Link } from 'react-router-dom';
+import axios from 'axios';
 import { 
   User, 
   Search, 
@@ -35,6 +36,7 @@
 import PricingModal from '../components/PricingModal';
 
 // Settings Component
+// FIX: Removed 'flex-1 p-8' from the root div to avoid double padding.
 const SettingsPage = () => {
   const [activeSettingsTab, setActiveSettingsTab] = useState('profile');
   const [notifications, setNotifications] = useState({
@@ -70,7 +72,7 @@
   };
 
   return (
-    <div className="flex-1 p-8">
+    <div>
       <div className="max-w-7xl mx-auto">
         {/* Header */}
         <div className="mb-8">
@@ -219,7 +221,7 @@
               {/* Notifications Settings */}
               {activeSettingsTab === 'notifications' && (
                 <div>
-                  <div className="flex items-center space-x-3 mb-6">
+                 <div className="flex items-center space-x-3 mb-6">
                     <Bell className="w-6 h-6 text-[#7FA0A8]" />
                     <h2 className="text-xl font-semibold text-gray-900">Notification Preferences</h2>
                   </div>
@@ -260,7 +262,7 @@
               {/* Security Settings */}
               {activeSettingsTab === 'security' && (
                 <div>
-                  <div className="flex items-center space-x-3 mb-6">
+                 <div className="flex items-center space-x-3 mb-6">
                     <Shield className="w-6 h-6 text-[#7FA0A8]" />
                     <h2 className="text-xl font-semibold text-gray-900">Security Settings</h2>
                   </div>
@@ -371,7 +373,6 @@
                 </div>
               )}
 
-
             </div>
           </div>
         </div>
@@ -380,11 +381,10 @@
   );
 };
 
-
-
 // API References Component
+// FIX: Removed 'flex-1 p-8' from the root div to avoid double padding.
 const ApiReferences = () => {
-  const [copiedCode, setCopiedCode] = useState('');
+    const [copiedCode, setCopiedCode] = useState('');
   const [activeTab, setActiveTab] = useState('authentication');
 
   const copyToClipboard = (text, id) => {
@@ -466,9 +466,8 @@
   };
 
   const [selectedLanguage, setSelectedLanguage] = useState('javascript');
-
   return (
-    <div className="flex-1 p-8">
+    <div>
       <div className="max-w-7xl mx-auto">
         {/* Header */}
         <div className="mb-8">
@@ -750,12 +749,13 @@
   );
 };
 
+
 const Dashboard = () => {
   const [isProfileOpen, setIsProfileOpen] = useState(false);
   const [isPricingOpen, setIsPricingOpen] = useState(false);
-<<<<<<< HEAD
   const [userData, setUserData] = useState(null);
   const navigate = useNavigate();
+  const [currentView, setCurrentView] = useState('dashboard');
 
   useEffect(() => {
     const fetchUserData = async () => {
@@ -778,9 +778,6 @@
 
     fetchUserData();
   }, [navigate]);
-=======
-  const [currentView, setCurrentView] = useState('dashboard');
->>>>>>> 95e55c06
 
   // Agent data
   const agents = [
@@ -926,24 +923,26 @@
         </div>
       </div>
 
-<<<<<<< HEAD
       {/* Main Content */}
+      {/* FIX: Moved conditional rendering inside this single main content wrapper */}
       <div className="flex-1 p-8">
-        {/* Header */}
-        <div className="mb-8">
-          <h1 className="text-4xl font-bold text-gray-900 mb-2">
-            Welcome back, <span className="text-[#7FA0A8]">{userData ? userData.name : 'Guest'}</span>! 👋
-          </h1>
-          <p className="text-xl text-gray-600">
-            Manage your AI agents and monitor their performance
-          </p>
-        </div>
-
-        {/* Agent Cards Grid */}
-        <div className="grid grid-cols-1 md:grid-cols-2 lg:grid-cols-2 xl:grid-cols-4 gap-6">
-          {agents.map((agent) => (
-            <Link to="/chat" key={agent.id} className="group relative bg-white rounded-2xl shadow-lg hover:shadow-2xl transition-all duration-300 overflow-hidden border border-gray-100 hover:border-gray-200">
-              {/* Background Gradient */}
+        {currentView === 'dashboard' && (
+          <>
+            {/* Header */}
+            <div className="mb-8">
+              <h1 className="text-4xl font-bold text-gray-900 mb-2">
+                Welcome back, <span className="text-[#7FA0A8]">{userData ? userData.name : 'Guest'}</span>! 👋
+              </h1>
+              <p className="text-xl text-gray-600">
+                Manage your AI agents and monitor their performance
+              </p>
+            </div>
+
+            {/* Agent Cards Grid */}
+            <div className="grid grid-cols-1 md:grid-cols-2 lg:grid-cols-2 xl:grid-cols-4 gap-6">
+              {agents.map((agent) => (
+                <Link to="/chat" key={agent.id} className="group relative bg-white rounded-2xl shadow-lg hover:shadow-2xl transition-all duration-300 overflow-hidden border border-gray-100 hover:border-gray-200">
+                  {/* Background Gradient */}
               <div className={`absolute inset-0 bg-gradient-to-r ${agent.color} opacity-0 group-hover:opacity-5 transition-opacity duration-300`} />
               
               {/* Card Content */}
@@ -952,43 +951,12 @@
                 <div className="flex items-center justify-between mb-4">
                   <div className={`w-14 h-14 rounded-2xl ${agent.bgColor} flex items-center justify-center group-hover:scale-110 transition-transform duration-300`}>
                     <agent.icon className={`w-7 h-7 bg-gradient-to-r ${agent.color} bg-clip-text text-transparent`} />
-=======
-      {/* Main Content - Conditional Rendering */}
-      {currentView === 'dashboard' && (
-        <div className="flex-1 p-8">
-          {/* Header */}
-          <div className="mb-8">
-            <h1 className="text-4xl font-bold text-gray-900 mb-2">
-              Welcome back, <span className="text-[#7FA0A8]">John</span>! 👋
-            </h1>
-            <p className="text-xl text-gray-600">
-              Manage your AI agents and monitor their performance
-            </p>
-          </div>
-
-          {/* Agent Cards Grid */}
-          <div className="grid grid-cols-1 md:grid-cols-2 lg:grid-cols-2 xl:grid-cols-4 gap-6">
-            {agents.map((agent) => (
-              <div
-                key={agent.id}
-                className="group relative bg-white rounded-2xl shadow-lg hover:shadow-2xl transition-all duration-300 overflow-hidden border border-gray-100 hover:border-gray-200"
-              >
-                {/* Background Gradient */}
-                <div className={`absolute inset-0 bg-gradient-to-r ${agent.color} opacity-0 group-hover:opacity-5 transition-opacity duration-300`} />
-                
-                {/* Card Content */}
-                <div className="relative p-6">
-                  {/* Icon and Status */}
-                  <div className="flex items-center justify-between mb-4">
-                    <div className={`w-14 h-14 rounded-2xl ${agent.bgColor} flex items-center justify-center group-hover:scale-110 transition-transform duration-300`}>
-                      <agent.icon className={`w-7 h-7 bg-gradient-to-r ${agent.color} bg-clip-text text-transparent`} />
-                    </div>
-                    <div className="flex items-center space-x-1">
-                      <div className="w-2 h-2 bg-green-400 rounded-full animate-pulse" />
-                      <span className="text-sm font-medium text-green-600">{agent.status}</span>
-                    </div>
->>>>>>> 95e55c06
-                  </div>
+                  </div>
+                  <div className="flex items-center space-x-1">
+                    <div className="w-2 h-2 bg-green-400 rounded-full animate-pulse" />
+                    <span className="text-sm font-medium text-green-600">{agent.status}</span>
+                  </div>
+                </div>
 
                   {/* Agent Name */}
                   <h3 className="text-xl font-bold text-gray-900 mb-2 group-hover:text-[#7FA0A8] transition-colors duration-300">
@@ -1021,37 +989,21 @@
 
                 {/* Animated Border */}
                 <div className="absolute inset-0 rounded-2xl border-2 border-transparent group-hover:border-[#7FA0A8] transition-all duration-300 opacity-0 group-hover:opacity-100" />
-              </div>
-            ))}
-          </div>
-
-<<<<<<< HEAD
-              {/* Animated Border */}
-              <div className="absolute inset-0 rounded-2xl border-2 border-transparent group-hover:border-[#7FA0A8] transition-all duration-300 opacity-0 group-hover:opacity-100" />
-            </Link>
-          ))}
-        </div>
-
-        {/* Quick Stats Section */}
-        <div className="mt-8 grid grid-cols-1 md:grid-cols-3 gap-6">
-          <div className="bg-white rounded-2xl p-6 shadow-lg border border-gray-100">
+                </Link>
+              ))}
+            </div>
+
+            {/* Quick Stats Section */}
+            <div className="mt-8 grid grid-cols-1 md:grid-cols-3 gap-6">
+             <div className="bg-white rounded-2xl p-6 shadow-lg border border-gray-100">
             <div className="flex items-center justify-between">
               <div>
                 <h4 className="text-lg font-semibold text-gray-900">Total Agents</h4>
                 <p className="text-3xl font-bold text-[#7FA0A8] mt-2">4</p>
-=======
-          {/* Quick Stats Section */}
-          <div className="mt-8 grid grid-cols-1 md:grid-cols-3 gap-6">
-            <div className="bg-white rounded-2xl p-6 shadow-lg border border-gray-100">
-              <div className="flex items-center justify-between">
-                <div>
-                  <h4 className="text-lg font-semibold text-gray-900">Total Agents</h4>
-                  <p className="text-3xl font-bold text-[#7FA0A8] mt-2">4</p>
-                </div>
-                <Brain className="w-12 h-12 text-[#7FA0A8] opacity-20" />
->>>>>>> 95e55c06
               </div>
-            </div>
+              <Brain className="w-12 h-12 text-[#7FA0A8] opacity-20" />
+            </div>
+          </div>
 
             <div className="bg-white rounded-2xl p-6 shadow-lg border border-gray-100">
               <div className="flex items-center justify-between">
@@ -1072,18 +1024,16 @@
                 <Sparkles className="w-12 h-12 text-purple-500 opacity-20" />
               </div>
             </div>
-          </div>
-        </div>
-      )}
-
-      {currentView === 'api-references' && <ApiReferences />}
-
-{currentView === 'settings' && <SettingsPage />}
-
-      {/* Profile Modal */}
+            </div>
+          </>
+        )}
+
+        {currentView === 'api-references' && <ApiReferences />}
+        {currentView === 'settings' && <SettingsPage />}
+      </div>
+
+      {/* Modals remain at the end */}
       <Profile isOpen={isProfileOpen} onClose={handleCloseProfile} userData={userData} />
-      
-      {/* Pricing Modal */}
       <PricingModal isOpen={isPricingOpen} onClose={handleClosePricing} />
     </div>
   );
